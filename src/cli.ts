import { Command } from 'commander';
import fs from 'node:fs/promises';
import path from 'node:path';
import ora from 'ora';
import pc from 'picocolors';
import { ensureModel } from './model.js';
import { scanProject } from './projectScanner.js';
import { planWork } from './planner.js';
import { generateTestsForPlan } from './generator.js';
import { detectTestSetup } from './testSetup.js';
import { generateWithAgent } from './generateAgent.js';

type FileSummary = { status: 'wrote'|'exists'|'skip'; cases?: number; reason?: string; hints?: string; startedAt?: number; tokens?: number; durationMs?: number };

function toolLabel(tool: string): string {
  switch (tool) {
    case 'list_exports': return '📜  Listing exports…';
    case 'read_file': return '📖  Reading file…';
    case 'find_usages': return '🔍  Finding usages…';
    case 'grep_text': return '🔎  Searching code…';
    case 'infer_props_from_usage': return '🧠  Inferring props from usage…';
    case 'get_ast_digest': return '🧩  Analyzing AST…';
    case 'project_info': return '🧭  Reading project info…';
    default: return '🛠️  Running tool…';
  }
}

const program = new Command();

program
  .name('llama-testgen')
  .description('🧪  Generate unit tests for React/React Native TypeScript projects using node-llama-cpp')
  .argument('<model>', 'Model id or GGUF URL/path (e.g. ./models/qwen2.5-coder.Q8.gguf or https://... .gguf)')
  .argument('<projectPath>', 'Path to the project root')
  .option('-o, --out <dir>', 'Output directory for tests (default: autodetect __tests__ or __generated-tests__)', '')
  .option('--max-files <n>', 'Limit number of files to process', (v)=>parseInt(v,10))
  .option('--min-lines <n>', 'Skip files with fewer lines than this (default 10)', (v)=>parseInt(v,10), 10)
  .option('--dry-run', 'Plan only, do not write files', false)
  .option('--include <globs...>', 'Only include files matching these globs (default: src/**/*.{ts,tsx,js,jsx})')
  .option('--exclude <globs...>', 'Exclude files matching these globs')
  .option('--force', 'Overwrite existing test files', false)
  .option('--debug', 'Verbose logging', false)
  .option('--context <n>', 'Requested context size for the model (tokens)', (v)=>parseInt(v,10))
  .option('--fast', 'Faster, smaller generations', false)
  .option('--agent', 'Use tool-calling agent (two-pass: plan → tests)', false)
  .action(async (modelArg, projectPathArg, opts, cmd) => {
    const projectRoot = path.resolve(projectPathArg);
    const modelSpec = modelArg;
    const debug = !!opts.debug;

    const spin = ora({ spinner: 'dots' });

    spin.start('🤖  Loading model');
    const model = await ensureModel(modelSpec, { debug, contextSize: opts.context });
    spin.succeed('🤖  Model loaded');

    spin.start('🧠  Probing context size');
    const ctxInfo = await model.getContextInfo();
    spin.succeed(`🧠  Context size: ${ctxInfo.contextSize}`);

    spin.start('🧭  Detecting test setup');
    const testSetup = await detectTestSetup(projectRoot, opts.out);
    spin.succeed(`🧭  Using ${testSetup.framework} with ${testSetup.renderer}`);

    spin.start('🔎  Scanning project files');
    const scan = await scanProject(projectRoot, {
      include: opts.include,
      exclude: opts.exclude,
      minLines: opts.minLines,
      maxFiles: opts.maxFiles,
      debug,
    });
    spin.succeed(`🔎  Found ${scan.files.length} candidate files`);

    spin.start('📝  Planning work and chunking sources');
    const plan = await planWork(scan, testSetup, ctxInfo);
    const totalChunks = plan.items.reduce((acc, it) => acc + it.chunks.length, 0);
    const initiallySkipped = plan.items.filter(i => !i.chunks.length).length;
    spin.succeed(`📝  Planned ${totalChunks} chunks (${initiallySkipped} skipped)`);

    if (opts.dryRun) {
      console.log(JSON.stringify({ ctxInfo, testSetup, plan }, null, 2));
      await model.dispose();
      return;
    }

    const cleared = await clearOutputDir(testSetup.outputDir, projectRoot, { debug });
    if (debug) {
      const relOut = path.relative(projectRoot, testSetup.outputDir) || testSetup.outputDir;
      console.log(cleared ? `🧹  Cleared output dir: ${relOut}` : `🧹  Skipped clearing output dir: ${relOut}`);
    }

    let written = 0, exists = 0, skippedCount = initiallySkipped;
    const overall = ora({ text: '', spinner: 'dots' }).start();
    const modeLabel = opts.agent ? 'Agent mode: planning & generating…' : 'Generating tests…';
    let statusLine = '';

    const updateOverall = () => {
      const summaryParts = [
        `✍️  ${modeLabel}`,
        `✅  Wrote ${written}`,
        `⏭️  Skipped ${skippedCount}`,
        `📄  Already existed ${exists}`,
      ];
      const summary = pc.white(summaryParts.join('  |  '));
      overall.text = statusLine ? `${summary}\n${statusLine}` : summary;
      overall.render();
    };

    const perFile = new Map<string, FileSummary>();
    const chunkStartTimes = new Map<string, number>();
    const chunkPromptTokens = new Map<string, number>();
    const lastToolMessages = new Map<string, string>();
    const overallStart = Date.now();
    const finishedChunks = new Set<string>();
    let completedChunks = 0;

    const chunkKey = (evt: { file: string; chunkId?: string }) => `${evt.file}::${evt.chunkId ?? '0'}`;

    const markChunkFinished = (evt: { file: string; chunkId?: string }) => {
      if (evt.chunkId == null) return;
      const key = chunkKey(evt);
      if (finishedChunks.has(key)) return;
      finishedChunks.add(key);
      completedChunks = Math.min(completedChunks + 1, totalChunks);
    };

    const formatDuration = (ms?: number) => {
      if (ms == null) return '-';
      if (ms < 1000) return `${Math.round(ms)}ms`;
      let totalSeconds = Math.round(ms / 1000);
      const seconds = totalSeconds % 60;
      totalSeconds = (totalSeconds - seconds) / 60;
      const minutes = totalSeconds % 60;
      const hours = Math.floor(totalSeconds / 60);
      const parts: string[] = [];
      if (hours) parts.push(`${hours}h`);
      if (hours || minutes) parts.push(`${hours ? String(minutes).padStart(2, '0') : minutes}m`);
      const secondsLabel = (hours || minutes) ? String(seconds).padStart(2, '0') : String(seconds);
      parts.push(`${secondsLabel}s`);
      return parts.join('');
    };

    const formatElapsed = () => formatDuration(Date.now() - overallStart);

    const formatPromptTokens = (tokens?: number) => {
      if (tokens == null || !Number.isFinite(tokens)) return '';
      return `prompt≈ ${Math.round(tokens)} tok`;
    };

    const formatFileLabel = (file: string, chunkId?: string) => {
      const chunkLabel = chunkId ? ` ${pc.dim(`[chunk ${chunkId}]`)}` : '';
      return `${pc.cyan(file)}${chunkLabel}`;
    };

    const emphasize = (text: string, kind: 'info'|'success'|'warn'|'skip'|'error'|'tool') => {
      switch (kind) {
        case 'info': return pc.cyan(text);
        case 'success': return pc.green(text);
        case 'warn': return pc.yellow(text);
        case 'skip': return pc.magenta(text);
        case 'error': return pc.red(text);
        case 'tool': return pc.blue(text);
        default: return pc.bold(text);
      }
    };

    const dim = (text: string) => pc.dim(text);

    const formatProgressStatus = () => {
      if (!totalChunks) return '';
      const inFlight = chunkStartTimes.size;
      const current = Math.min(completedChunks + inFlight, totalChunks);
      const pct = totalChunks ? Math.min(100, (current / totalChunks) * 100) : 0;
      const pctLabel = pct < 10 && totalChunks > 1 ? pct.toFixed(1) : pct.toFixed(0);
      return `${current}/${totalChunks} • ${pctLabel}%`;
    };

    const setActivity = (text: string) => {
      const parts: string[] = [];
      const progress = formatProgressStatus();
      if (progress) parts.push(progress);
      parts.push(`⏱️ ${formatElapsed()}`);
      const suffix = parts.length ? ` ${pc.white(`[${parts.join(' • ')}]`)}` : '';
      statusLine = `${text}${suffix}`;
      updateOverall();
    };

    const logLine = (symbol: string, message: string) => {
      overall.clear();
      console.log(`${symbol}  ${message}`);
      overall.render();
    };

    if (opts.agent) setActivity('🛠️  Preparing…');
    else updateOverall();

    const commonProgress = (evt: { type: 'start'|'write'|'skip'|'exists'|'tool'|'error'; file: string; chunkId?: string; message?: string }) => {
      const key = chunkKey(evt);
      const fileLabel = formatFileLabel(evt.file, evt.chunkId);
      if (evt.type === 'start') {
        if (!perFile.has(evt.file)) perFile.set(evt.file, { status: 'skip' });
        const info = perFile.get(evt.file)!;
        if (!info.startedAt) info.startedAt = Date.now();
        const approx = evt.message ? parseInt(evt.message, 10) : NaN;
        if (!Number.isFinite(info.tokens)) info.tokens = 0;
        if (!chunkStartTimes.has(key)) {
          chunkStartTimes.set(key, Date.now());
          if (Number.isFinite(approx)) {
            info.tokens = (info.tokens ?? 0) + approx;
            chunkPromptTokens.set(key, approx);
          }
          const approxLabel = formatPromptTokens(approx);
          logLine('🧩', `${fileLabel} – ${emphasize('analyzing', 'info')}${approxLabel ? ` ${dim(`(${approxLabel})`)}` : ''}`);
        }
        setActivity(`🧩  ${pc.yellow('Analyzing')} ${fileLabel}…`);
        perFile.set(evt.file, info);
      } else if (evt.type === 'exists') {
        exists++;
        const info = perFile.get(evt.file) || { status: 'exists' } as FileSummary;
        const started = chunkStartTimes.get(key);
        const duration = started ? Date.now() - started : undefined;
        if (started) chunkStartTimes.delete(key);
        const approxTokens = chunkPromptTokens.get(key);
        chunkPromptTokens.delete(key);
        lastToolMessages.delete(key);
        markChunkFinished(evt);
        info.durationMs = (info.startedAt ? Date.now() - info.startedAt : undefined);
        perFile.set(evt.file, info);
        const durationLabel = duration ? ` • ⏱️  ${dim(formatDuration(duration))}` : '';
        const promptLabel = formatPromptTokens(approxTokens);
        logLine('📄', `${fileLabel} – ${emphasize('exists', 'warn')} ${dim('(use --force to overwrite)')}${durationLabel}${promptLabel ? ` • ${dim(promptLabel)}` : ''}`);
        setActivity(`🛠️  ${pc.blue('Working…')}`);
      } else if (evt.type === 'skip') {
        skippedCount++;
        const info = perFile.get(evt.file) || { status: 'skip' } as FileSummary;
        const started = chunkStartTimes.get(key);
        const duration = started ? Date.now() - started : undefined;
        if (started) chunkStartTimes.delete(key);
        const approxTokens = chunkPromptTokens.get(key);
        chunkPromptTokens.delete(key);
        lastToolMessages.delete(key);
        markChunkFinished(evt);
        info.durationMs = (info.startedAt ? Date.now() - info.startedAt : undefined);
        info.reason = evt.message;
        perFile.set(evt.file, info);
        const reason = evt.message ? ` ${dim(`(${evt.message})`)}` : '';
        const durationLabel = duration ? ` • ⏱️  ${dim(formatDuration(duration))}` : '';
        const promptLabel = formatPromptTokens(approxTokens);
        logLine('⏭️', `${fileLabel} – ${emphasize('skipped', 'skip')}${reason}${durationLabel}${promptLabel ? ` • ${dim(promptLabel)}` : ''}`);
        setActivity(`🛠️  ${pc.blue('Working…')}`);
      } else if (evt.type === 'write') {
        written++;
        let cases = undefined, hints = undefined;
        if (evt.message) {
          const [c, h] = evt.message.split('|');
          if (c) cases = parseInt(c, 10);
          if (h) hints = h;
        }
        const info = perFile.get(evt.file) || { status: 'wrote' } as FileSummary;
        const started = chunkStartTimes.get(key);
        const duration = started ? Date.now() - started : undefined;
        if (started) chunkStartTimes.delete(key);
        const approxTokens = chunkPromptTokens.get(key);
        chunkPromptTokens.delete(key);
        lastToolMessages.delete(key);
        markChunkFinished(evt);
        info.durationMs = (info.startedAt ? Date.now() - info.startedAt : undefined);
        info.status = 'wrote'; info.cases = cases; info.hints = hints; perFile.set(evt.file, info);
        const caseLabel = typeof cases === 'number' ? `${cases} test${cases === 1 ? '' : 's'}` : 'tests';
        const hintLabel = hints && hints.trim().length ? ` • hints: ${hints.trim()}` : '';
        const durationLabel = duration ? ` • ⏱️  ${dim(formatDuration(duration))}` : '';
        const promptLabel = formatPromptTokens(approxTokens);
        logLine('✅', `${fileLabel} – ${emphasize('wrote', 'success')} ${pc.bold(caseLabel)}${hintLabel ? ` ${dim(hintLabel)}` : ''}${durationLabel}${promptLabel ? ` • ${dim(promptLabel)}` : ''}`);
        setActivity(`🛠️  ${pc.blue('Working…')}`);
      } else if (evt.type === 'tool') {
        const msg = evt.message || '';
        const tool = msg.split(' ')[0];
        const detail = msg.slice(tool.length).trim();
        const label = toolLabel(tool);
        const text = detail ? `${label} ${detail}` : label;
        if (text.trim().length && lastToolMessages.get(key) !== text) {
          lastToolMessages.set(key, text);
          logLine('🛠️', `${fileLabel} – ${emphasize(text, 'tool')}`);
        }
        setActivity(`${emphasize(label, 'tool')} • ${fileLabel}`);
      } else if (evt.type === 'error') {
        const started = chunkStartTimes.get(key);
        const duration = started ? Date.now() - started : undefined;
        if (started) chunkStartTimes.delete(key);
        const approxTokens = chunkPromptTokens.get(key);
        chunkPromptTokens.delete(key);
        lastToolMessages.delete(key);
<<<<<<< HEAD
        const durationLabel = duration ? ` • ⏱️  ${dim(formatDuration(duration))}` : '';
=======
        markChunkFinished(evt);
        const durationLabel = duration ? ` • ⏱️ ${dim(formatDuration(duration))}` : '';
>>>>>>> 6039197d
        const promptLabel = formatPromptTokens(approxTokens);
        const reason = evt.message ? `: ${pc.red(evt.message)}` : '';
        logLine('❌', `${fileLabel} – ${emphasize('error', 'error')}${reason}${durationLabel}${promptLabel ? ` • ${dim(promptLabel)}` : ''}`);
        setActivity(`❌  ${pc.red('Encountered an error')}`);
      }

      updateOverall();
    };

    if (opts.agent) {
      await generateWithAgent(model, plan, {
        projectRoot,
        outDir: testSetup.outputDir,
        force: opts.force,
        debug,
        onProgress: commonProgress,
        renderer: testSetup.renderer,
        framework: testSetup.framework,
        scan,
      });
    } else {
      await generateTestsForPlan(model, plan, {
        projectRoot,
        outDir: testSetup.outputDir,
        force: opts.force,
        debug,
        onProgress: commonProgress
      });
    }

    overall.stop();

    const lines: string[] = [];
    const rels = Array.from(perFile.keys()).sort();
    for (const rel of rels) {
      const s = perFile.get(rel)!;
      if (s.status === 'wrote') {
        const base = rel.replace(/\.(tsx|ts|jsx|js)$/i, m => `.test${m}`);
        const cases = typeof s.cases === 'number' ? `${s.cases} cases` : `tests`;
        const hintStr = s.hints && s.hints.trim().length ? `, ${s.hints}` : '';
        lines.push(`✅  ${pc.cyan(rel)} → ${emphasize('wrote', 'success')} ${pc.bold(path.basename(base))} (${cases}${hintStr ? ', ' + hintStr : ''}) • ⏱️  ${dim(formatDuration(s.durationMs))} • ${dim(`prompt≈ ${s.tokens ?? 0} tok`)}`);
      } else if (s.status === 'exists') {
        lines.push(`📄  ${pc.cyan(rel)} → ${emphasize('exists', 'warn')} ${dim('(use --force to overwrite)')} • ⏱️   ${dim(formatDuration(s.durationMs))} • ${dim(`prompt≈ ${s.tokens ?? 0} tok`)}`);
      } else {
        const reason = s.reason ? s.reason : 'skipped';
        lines.push(`⏭️  ${pc.cyan(rel)} → ${emphasize('skipped', 'skip')} ${dim(`(${reason})`)} • ⏱️   ${dim(formatDuration(s.durationMs))} • ${dim(`prompt≈ ${s.tokens ?? 0} tok`)}`);
      }
    }
    for (const l of lines) console.log(l);

    const relativeOut = path.relative(projectRoot, testSetup.outputDir) || testSetup.outputDir;
    ora().succeed(`✅  ${pc.green('Done.')} ${pc.green(`Wrote ${written}`)} • ${pc.magenta(`⏭️  skipped ${skippedCount}`)} • ${pc.yellow(`📄  existed ${exists}`)}. Output → ${pc.cyan(relativeOut)}`);

    await model.dispose();
  });

program.parseAsync(process.argv);

async function clearOutputDir(outDir: string, projectRoot: string, opts: { debug?: boolean }) {
  try {
    const rel = path.relative(projectRoot, outDir);
    if (!rel || rel.startsWith('..') || path.isAbsolute(rel)) {
      if (opts.debug) console.warn(`Skipping clear of ${outDir} (outside project root)`);
      return false;
    }

    const entries = await fs.readdir(outDir).catch(() => []);
    await Promise.all(entries.map(async (entry) => {
      const target = path.join(outDir, entry);
      await fs.rm(target, { recursive: true, force: true });
    }));
    return true;
  } catch (error) {
    if (opts.debug) console.warn(`Failed to clear output dir ${outDir}:`, error);
    return false;
  }
}<|MERGE_RESOLUTION|>--- conflicted
+++ resolved
@@ -291,12 +291,7 @@
         const approxTokens = chunkPromptTokens.get(key);
         chunkPromptTokens.delete(key);
         lastToolMessages.delete(key);
-<<<<<<< HEAD
         const durationLabel = duration ? ` • ⏱️  ${dim(formatDuration(duration))}` : '';
-=======
-        markChunkFinished(evt);
-        const durationLabel = duration ? ` • ⏱️ ${dim(formatDuration(duration))}` : '';
->>>>>>> 6039197d
         const promptLabel = formatPromptTokens(approxTokens);
         const reason = evt.message ? `: ${pc.red(evt.message)}` : '';
         logLine('❌', `${fileLabel} – ${emphasize('error', 'error')}${reason}${durationLabel}${promptLabel ? ` • ${dim(promptLabel)}` : ''}`);
